--- conflicted
+++ resolved
@@ -278,12 +278,7 @@
   -e BACKEND_PORT="$BACKEND_PORT" \
   --add-host=host.docker.internal:host-gateway \
   -p "$WAF_PORT":8080 \
-<<<<<<< HEAD
   $ECR_REPO:$IMAGE_TAG >/dev/null
-=======
-  ezeanacmichael/apisphere-waf:latest
-
->>>>>>> 5546280b
 
 # Verify startup
 echo "⏳ Waiting for container initialization (5 seconds)..."
